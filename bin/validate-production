--- conflicted
+++ resolved
@@ -53,11 +53,7 @@
             np.sum(zdiff), len(fast), np.sum(zdiff)/len(fast), fastfile))
 
     outfile = os.path.basename(fastfile)
-<<<<<<< HEAD
-    #outfile = outfile.replace('fastspec-', '{fastspec,fastphot}-')
-=======
     outfile = outfile.replace('fastspec-', '{fastspec}-')
->>>>>>> e56f302f
 
     return outfile, len(fast), np.sum(zdiff)
 
@@ -81,11 +77,8 @@
     fast = fitsio.read(fastfile, ext='METADATA', columns=['Z', 'Z_RR'])
     zdiff = fast['Z'] != fast['Z_RR']
     fastfile = os.path.basename(fastfile)
-<<<<<<< HEAD
     #fastfile = fastfile.replace('fastspec-', '{fastspec,fastphot}-')
-=======
     fastfile = fastfile.replace('fastspec-', '{fastspec}-')
->>>>>>> e56f302f
 
     fastfiles.append(fastfile)
     nrows.append(len(fast))
